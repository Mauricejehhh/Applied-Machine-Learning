import os
import json
<<<<<<< HEAD
import torch
from PIL import Image
from torch.utils.data import Dataset
from .preprocessing import preprocess_image, preprocess_and_crop_image


class TT100KDataset(Dataset):
    """ Torch Dataset Class for the original TT100K data.
    Images returns from __getitem__() are the grayscaled 512x512 images.
    """
    def __init__(self, annotations_file, root_dir, transform=None):
=======
from torch.utils.data import Dataset
from .preprocessing import preprocess_image
from typing import Optional, Callable, Any


class TT100KDataset(Dataset):
    """Custom dataset for the TT100K traffic sign dataset."""

    def __init__(self,
                 annotations_file: str,
                 root_dir: str,
                 transform: Optional[Callable] = None):
        """
        Initializes the TT100KDataset.

        Args:
            annotations_file (str): Path to the JSON file with annotations.
            root_dir (str): Directory with all the images.
            transform (Optional[Callable], optional): Optional transform to be
            applied on a sample. Defaults to None.
        """
>>>>>>> 2b846189
        with open(annotations_file, 'r') as f:
            self.annotations = json.load(f)
        self.image_ids = list(self.annotations['imgs'].keys())
        self.root_dir = root_dir
        self.transform = transform
        self.class_to_idx = {cls: idx for idx, cls in
                             enumerate(self.annotations['types'])}

    def __len__(self) -> int:
        """
        Returns:
            int: Number of images in the dataset.
        """
        return len(self.annotations['imgs'])

    def __getitem__(self, idx: int) -> Any:
        """
        Args:
            idx (int): Index of the image to retrieve.

        Returns:
            Any: Transformed image sample.
        """
        img_id = self.image_ids[idx]
        entry = self.annotations['imgs'][img_id]
        img_path = os.path.join(self.root_dir, entry['path'])
<<<<<<< HEAD
        image = Image.open(img_path).convert('RGB')
        image = preprocess_image(image)
        image = torch.Tensor(image)
        labels = [self.class_to_idx[obj['category']]
                  for obj in entry['objects']]
        label_tensor = torch.zeros(len(self.class_to_idx))
        label_tensor[labels] = 1
=======
        image = preprocess_image(img_path)
>>>>>>> 2b846189
        if self.transform:
            image = self.transform(image)
        return image, label_tensor


class TT100KSignDataset(Dataset):
    """ Dataset that contains the cropped sign images,
    instead of the entire picture.
    """
    def __init__(self, annotations_file, root_dir, transform=None):
        with open(annotations_file, 'r') as f:
            self.annotations = json.load(f)
        self.image_ids = list(self.annotations['imgs'].keys())
        self.root_dir = root_dir
        self.transform = transform
        self.labels = sorted(self.annotations["types"])
        self.label_map = {label: idx for idx, label in enumerate(self.labels)}
        self.data = []

        for img_id, img_data in self.annotations['imgs'].items():
            img_path = os.path.join(self.root_dir, img_data['path'])
            for obj in img_data['objects']:
                bbox = obj['bbox']
                category = obj['category']

                self.data.append({
                    'img_path': img_path,
                    'bbox': bbox,
                    'category': category
                })

    def __len__(self):
        return len(self.data)

    def __getitem__(self, idx):
        entry = self.data[idx]
        img_path = entry['img_path']

        bbox = entry["bbox"]

        image = Image.open(img_path).convert('RGB')
        image = preprocess_and_crop_image(image, bbox)
        image = torch.Tensor(image)

        if self.transform:
            image = self.transform(image)
        return image, self.label_map[entry['category']]<|MERGE_RESOLUTION|>--- conflicted
+++ resolved
@@ -1,21 +1,10 @@
 import os
 import json
-<<<<<<< HEAD
 import torch
+from torch.utils.data import Dataset
 from PIL import Image
-from torch.utils.data import Dataset
+from typing import Optional, Callable, Any
 from .preprocessing import preprocess_image, preprocess_and_crop_image
-
-
-class TT100KDataset(Dataset):
-    """ Torch Dataset Class for the original TT100K data.
-    Images returns from __getitem__() are the grayscaled 512x512 images.
-    """
-    def __init__(self, annotations_file, root_dir, transform=None):
-=======
-from torch.utils.data import Dataset
-from .preprocessing import preprocess_image
-from typing import Optional, Callable, Any
 
 
 class TT100KDataset(Dataset):
@@ -34,7 +23,6 @@
             transform (Optional[Callable], optional): Optional transform to be
             applied on a sample. Defaults to None.
         """
->>>>>>> 2b846189
         with open(annotations_file, 'r') as f:
             self.annotations = json.load(f)
         self.image_ids = list(self.annotations['imgs'].keys())
@@ -61,7 +49,6 @@
         img_id = self.image_ids[idx]
         entry = self.annotations['imgs'][img_id]
         img_path = os.path.join(self.root_dir, entry['path'])
-<<<<<<< HEAD
         image = Image.open(img_path).convert('RGB')
         image = preprocess_image(image)
         image = torch.Tensor(image)
@@ -69,9 +56,6 @@
                   for obj in entry['objects']]
         label_tensor = torch.zeros(len(self.class_to_idx))
         label_tensor[labels] = 1
-=======
-        image = preprocess_image(img_path)
->>>>>>> 2b846189
         if self.transform:
             image = self.transform(image)
         return image, label_tensor
