--- conflicted
+++ resolved
@@ -4,19 +4,13 @@
 import torch
 import torch.nn as nn
 import torch.optim as optim
-<<<<<<< HEAD
-
-from torch.utils.data import DataLoader, random_split
+
+from torch.utils.data import DataLoader, Subset
 from torchvision import transforms
 from tqdm import tqdm
 from matplotlib import pyplot as plt
-
-=======
-from torch.utils.data import DataLoader, Subset
-from torchvision import transforms
-from tqdm import tqdm
 from sklearn.model_selection import KFold
->>>>>>> a6841e72
+
 from road_sign_detection.models.classification_base_model import CNNClassifier
 from road_sign_detection.data.dataset_loader import TT100KSignDataset
 from road_sign_detection.data.annotations import check_annotations
@@ -26,37 +20,10 @@
     def __init__(self, data_root: str) -> None:
         self.data_root = data_root
         self.annos_path = os.path.join(data_root, 'annotations_all.json')
-<<<<<<< HEAD
         self.filtered_path = os.path.join(data_root, 'train_val_annotations.json')
 
     def prepare(self) -> str:
         check_annotations(self.data_root)
-=======
-        self.filtered_path = os.path.join(data_root, 'filtered_annotations.json')
-        self.ids_path = os.path.join(data_root, 'train', 'ids.txt')
-
-    def prepare(self) -> str:
-        if not os.path.exists(self.filtered_path):
-            print('Creating a new .json file for training ids.')
-            with open(self.ids_path, 'r') as f:
-                ids = set(line.strip() for line in f)
-
-            with open(self.annos_path, 'r') as f:
-                annos = json.load(f)
-
-            filtered_imgs = {
-                img_id: img_data for img_id, img_data in annos['imgs'].items() if img_id in ids
-            }
-
-            train_annotations = {
-                'types': annos['types'],
-                'imgs': filtered_imgs
-            }
-
-            with open(self.filtered_path, 'w') as f:
-                json.dump(train_annotations, f, indent=4)
-
->>>>>>> a6841e72
         return self.filtered_path
 
 
@@ -94,7 +61,6 @@
         self.optimizer = optim.Adam(self.model.parameters(), lr=learning_rate)
 
     def train(self, d_loader: DataLoader, ep_idx: int) -> float:
-<<<<<<< HEAD
         """
         Trains the model for one epoch.
 
@@ -105,13 +71,11 @@
         self.model.train()
         running_loss = 0.0
         running_total_loss = 0.0
-=======
-        self.model.train()
-        running_loss = 0.0
-        total_batches = 0
->>>>>>> a6841e72
-
-        for i, (inputs, labels) in enumerate(tqdm(d_loader, desc=f"Epoch {ep_idx+1} Training")):
+
+        for i, (inputs, labels) in enumerate(tqdm(
+            d_loader,
+            desc=f"Epoch {ep_idx + 1} Training")
+        ):
             inputs, labels = inputs.to(self.device), labels.to(self.device)
             self.optimizer.zero_grad()
             outputs = self.model(inputs)
@@ -119,7 +83,6 @@
             loss.backward()
             self.optimizer.step()
             running_loss += loss.item()
-<<<<<<< HEAD
             running_total_loss += loss.item()
 
             if i % 10 == 0:
@@ -131,18 +94,6 @@
         print(f'Epoch {ep_idx + 1} Average Training Loss: {avg_loss:.4f}')
 
         return avg_loss
-
-    def validate(self, data_loader: DataLoader) -> Tuple[float, float]:
-        """
-        Validates the model on the provided validation dataset.
-=======
-            total_batches += 1
-
-            if i % 10 == 0:
-                print(f'\nBatch {i}: Loss: {loss.item():.4f}')
->>>>>>> a6841e72
-
-        return running_loss / total_batches
 
     def validate(self, data_loader: DataLoader) -> Tuple[float, float]:
         self.model.eval()
@@ -169,7 +120,6 @@
 
 
 class TrainingPipeline:
-<<<<<<< HEAD
     """ Full training pipeline that ties together dataset prep,
     data loading, training, and saving.
     """
@@ -177,9 +127,6 @@
     def __init__(self, data_root:
                  str, model_save_path:
                  str, epochs: int = 1) -> None:
-=======
-    def __init__(self, data_root: str, model_save_path: str, epochs: int = 1) -> None:
->>>>>>> a6841e72
         self.data_root = data_root
         self.model_save_path = model_save_path
         self.epochs = epochs
@@ -192,6 +139,19 @@
             avg_state_dict[key] = sum(d[key] for d in state_dicts) / len(state_dicts)
         return avg_state_dict
 
+    def plot_losses(self, train_losses_all_folds, val_losses_all_folds):
+        for fold_idx, (train_losses, val_losses) in enumerate(
+            zip(train_losses_all_folds, val_losses_all_folds)
+        ):
+            plt.figure(figsize=(8, 5))
+            plt.plot(range(1, len(train_losses) + 1), train_losses, label='Training Loss')
+            plt.plot(range(1, len(val_losses) + 1), val_losses, label='Validation Loss')
+            plt.title(f'Fold {fold_idx + 1} Train/Val Losses')
+            plt.xlabel('Epoch')
+            plt.ylabel('Loss')
+            plt.legend()
+            plt.show()
+
     def run(self) -> None:
         preparer = DatasetPreparer(self.data_root)
         annotation_path = preparer.prepare()
@@ -245,36 +205,17 @@
         avg_accuracy = sum(all_accuracies) / len(all_accuracies)
         print(f"\nAverage Cross-Validation Accuracy: {avg_accuracy:.4f}")
 
-<<<<<<< HEAD
-        train_losses = []
-        val_losses = []
-
-        for epoch in range(self.epochs):
-            train_loss = trainer.train(train_loader, epoch)
-            val_loss, _ = trainer.validate(val_loader)
-
-            train_losses.append(train_loss)
-            val_losses.append(val_loss)
-
-        # plot train and validation losses per epoch
-        plt.figure(figsize=(10, 8))
-        plt.plot(range(self.epochs + 1), train_losses, label='Train Losses')
-        plt.plot(range(self.epochs + 1), val_losses, label='Train Losses')
-        plt.xlabel('Epoch')
-        plt.ylabel('Loss')
-        plt.title('Train and Validation Loss')
-        plt.legend()
-        plt.show()
-=======
         # Average weights from all folds
         print("\nAveraging model weights across folds...")
         averaged_state_dict = self.average_state_dicts(all_state_dicts)
->>>>>>> a6841e72
 
         final_model = CNNClassifier(len(dataset.annotations['types']))
         final_model.load_state_dict(averaged_state_dict)
         torch.save(final_model.state_dict(), self.model_save_path)
         print(f"Final averaged model saved to: {self.model_save_path}")
+
+        # Plot the losses per fold
+        self.plot_losses(train_losses_all_folds, val_losses_all_folds)
 
 
 if __name__ == "__main__":
