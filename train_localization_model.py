--- conflicted
+++ resolved
@@ -5,14 +5,7 @@
 import torch.optim as optim
 import matplotlib.pyplot as plt
 import matplotlib.patches as patches
-<<<<<<< HEAD
-from road_sign_detection.models.localization_base_model import BboxRegression
-from road_sign_detection.data.dataset_loader import TT100KDataset
-from road_sign_detection.data.annotations import check_annotations
-from torch.utils.data import random_split, DataLoader
-=======
 from torch.utils.data import DataLoader, Subset
->>>>>>> a6841e72
 from torchvision import transforms
 from sklearn.model_selection import KFold
 from tqdm import tqdm
@@ -20,6 +13,7 @@
 
 from road_sign_detection.models.localization_base_model import BboxRegression
 from road_sign_detection.data.dataset_loader import TT100KDataset
+from road_sign_detection.data.annotations import check_annotations
 
 
 def collate_fn(batch: List[Tuple[torch.Tensor, Dict[str, torch.Tensor]]]
@@ -50,47 +44,19 @@
             std=[1 / 0.229, 1 / 0.224, 1 / 0.225]
         )
 
-<<<<<<< HEAD
-        self.root = root
+        self.annotations_path = os.path.join(root, 'annotations_all.json')
         self._filter_annotations()
-        self.filtered_annotations_path = os.path.join(
-            root, 'train_val_annotations.json'
-        )
-
-        self.dataset = TT100KDataset(self.filtered_annotations_path, root, self.transform)
+        self.train_annotations = os.path.join(root, 'train_val_annotations.json')
+        self.dataset = TT100KDataset(self.train_annotations, root, self.transform)
 
     def _filter_annotations(self):
-        check_annotations(self.root)
-=======
-        self.annotations_path = os.path.join(root, 'annotations_all.json')
-        self.filtered_annotations_path = os.path.join(root, 'filtered_annotations.json')
-        self.ids_file = os.path.join(root, 'train', 'ids.txt')
-
-        self._filter_annotations()
-        self.dataset = TT100KDataset(self.filtered_annotations_path, root, self.transform)
-
-    def _filter_annotations(self):
-        if not os.path.exists(self.filtered_annotations_path):
-            print("Filtering annotations based on train IDs...")
-            with open(self.ids_file, 'r') as f:
-                ids = set(line.strip() for line in f)
-
-            with open(self.annotations_path, 'r') as f:
-                annotations = json.load(f)
-
-            filtered_imgs = {img_id: img_data for img_id, img_data in annotations['imgs'].items() if img_id in ids}
-
-            filtered_data = {
-                'types': annotations['types'],
-                'imgs': filtered_imgs
-            }
-
-            with open(self.filtered_annotations_path, 'w') as f:
-                json.dump(filtered_data, f, indent=4)
->>>>>>> a6841e72
+        check_annotations()
 
     def train(self):
         kf = KFold(n_splits=self.k_splits, shuffle=True, random_state=42)
+
+        train_losses_all_folds = []
+        val_losses_all_folds = []
 
         for fold_idx, (train_idx, val_idx) in enumerate(kf.split(self.dataset)):
             print(f"\n=== Fold {fold_idx + 1}/{self.k_splits} ===")
@@ -105,118 +71,49 @@
                                     shuffle=False,
                                     collate_fn=collate_fn)
 
-<<<<<<< HEAD
-# Initialize training loop parameters
-epochs: int = 1
-lr: float = 0.001
-device: str = 'cuda' if torch.cuda.is_available() else 'cpu'
-print(f'Cuda (GPU support) available: {torch.cuda.is_available()}')
-
-model = BboxRegression().to(device)
-loss_fn = nn.SmoothL1Loss()
-optimizer = optim.Adam(model.parameters(), lr=lr)
-
-# Training loop
-for epoch in range(epochs):
-    print(f'Epoch [{epoch + 1}/{epochs}]')
-    model.train()
-    running_tloss: float = 0.0
-
-    for i, (images, targets) in enumerate(tqdm(t_loader)):
-        images = list(images)
-        labels = [t['boxes'] for t in targets]
-        images_tensor = torch.stack(images).to(device)
-        labels_tensor = torch.stack(labels).to(device)
-
-        optimizer.zero_grad()
-        outputs = model(images)
-
-        print(f"Output: {outputs[0].detach().cpu().numpy()}")
-        print(f"Label : {labels[0].detach().cpu().numpy()}")
-        t_loss = loss_fn(outputs, labels)
-        t_loss.backward()
-        running_tloss += t_loss.item()
-        optimizer.step()
-
-        if i % 10 == 0:
-            print(f'\nBatch {i}: Avg Loss = {running_tloss / 10:.6f}')
-            running_tloss = 0.0
-
-    # Validation loop
-    model.eval()
-    val_loss: float = 0.0
-    with torch.no_grad():
-        for images, targets in tqdm(v_loader):
-            images = list(images)
-            labels = [t['boxes'] for t in targets]
-            images_tensor = torch.stack(images).to(device)
-            labels_tensor = torch.stack(labels).to(device)
-            outputs = model(images_tensor)
-            v_loss = loss_fn(outputs, labels_tensor)
-            val_loss += v_loss.item()
-
-    print(f'Validation Loss: {val_loss / len(v_loader):.4f}')
-
-torch.save(model.state_dict(), model_path)
-print(f'Saved model to: {model_path}')
-model = BboxRegression()
-model = model.to(device)
-m_state_dict = torch.load(model_path, weights_only=True)
-model.load_state_dict(m_state_dict)
-
-# Inference on a single sample
-model.eval()
-sample_image, sample_target = train_split.__getitem__(4)
-image_tensor = sample_image.to(device).unsqueeze(0)
-
-with torch.no_grad():
-    prediction = model(image_tensor).squeeze(0)
-
-# Convert image back to numpy
-denorm_image = inv_normalize(image_tensor).squeeze(0)
-npimg = denorm_image.cpu().numpy().transpose(1, 2, 0)
-
-# Plot prediction vs ground truth
-fig, ax = plt.subplots(1)
-ax.imshow(npimg)
-
-x1, y1, x2, y2 = prediction.cpu() * torch.tensor([224, 224, 224, 224])
-w, h = x2 - x1, y2 - y1
-rect_pred = patches.Rectangle((x1, y1), w, h,
-                              linewidth=2,
-                              edgecolor='red',
-                              facecolor='none')
-ax.add_patch(rect_pred)
-
-x1, y1, x2, y2 = sample_target['boxes'] * torch.tensor([224, 224, 224, 224])
-w, h = x2 - x1, y2 - y1
-rect_gt = patches.Rectangle((x1, y1), w, h,
-                            linewidth=2,
-                            edgecolor='green',
-                            facecolor='none')
-ax.add_patch(rect_gt)
-
-plt.title("Red: Prediction | Green: Ground Truth")
-plt.show()
-=======
             model = BboxRegression().to(self.device)
             optimizer = optim.Adam(model.parameters(), lr=self.lr)
             loss_fn = nn.SmoothL1Loss()
 
+            train_losses = []
+            val_losses = []
+
             for epoch in range(self.epochs):
                 print(f"\nEpoch [{epoch + 1}/{self.epochs}]")
-                self._train_one_epoch(model, train_loader, loss_fn, optimizer)
-
-            avg_val_loss = self._validate(model, val_loader, loss_fn)
-            print(f'Fold {fold_idx + 1} Validation Loss: {avg_val_loss:.4f}')
+                avg_train_loss = self._train_one_epoch(model, train_loader, loss_fn, optimizer)
+                avg_val_loss = self._validate(model, val_loader, loss_fn)
+                print(f'Fold {fold_idx + 1} Train Loss: {avg_train_loss:.4f}')
+                print(f'Fold {fold_idx + 1} Validation Loss: {avg_val_loss:.4f}')
+
+                train_losses.append(avg_train_loss)
+                val_losses.append(avg_val_loss)
+            
+            train_losses_all_folds.append(train_losses)
+            val_losses_all_folds.append(val_losses)
 
             model_path = f"{self.model_base_path}_fold{fold_idx + 1}.pth"
             torch.save(model.state_dict(), model_path)
             print(f"Model saved to {model_path}")
+        
+        self._plot_losses(train_losses_all_folds, val_losses_all_folds)
+
+    def _plot_losses(self, train_losses_all_folds, val_losses_all_folds):
+        for fold_idx, (train_losses, val_losses) in enumerate(
+            zip(train_losses_all_folds, val_losses_all_folds)
+        ):
+            plt.figure(figsize=(8, 5))
+            plt.plot(range(1, len(train_losses) + 1), train_losses, label='Training Loss')
+            plt.plot(range(1, len(val_losses) + 1), val_losses, label='Validation Loss')
+            plt.title(f'Fold {fold_idx + 1} Train/Val Losses')
+            plt.xlabel('Epoch')
+            plt.ylabel('Loss')
+            plt.legend()
+            plt.show()
 
     def _train_one_epoch(self, model, dataloader, loss_fn, optimizer):
         model.train()
         running_loss = 0.0
+        running_total_loss = 0.0
 
         for i, (images, targets) in enumerate(tqdm(dataloader)):
             images = torch.stack(images).to(self.device)
@@ -229,10 +126,13 @@
             optimizer.step()
 
             running_loss += loss.item()
+            running_total_loss += loss.item()
 
             if i % 10 == 0 and i > 0:
                 print(f"Batch {i}: Avg Loss = {running_loss / 10:.6f}")
                 running_loss = 0.0
+
+        return running_total_loss / len(dataloader)
 
     def _validate(self, model, dataloader, loss_fn):
         model.eval()
@@ -310,5 +210,4 @@
     trainer = KFoldTrainer(root=os.path.join(os.getcwd(), 'data_storage', 'tt100k_2021'))
     trainer.train()
     trainer.save_ensemble_model()
-    trainer.visualize_sample_prediction(use_ensemble=True)
->>>>>>> a6841e72
+    trainer.visualize_sample_prediction(use_ensemble=True)