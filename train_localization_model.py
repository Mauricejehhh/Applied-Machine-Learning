--- conflicted
+++ resolved
@@ -5,14 +5,8 @@
 import torch.nn as nn
 import torch.optim as optim
 import matplotlib.patches as patches
-<<<<<<< HEAD
 from road_sign_detection.models.localization_base_model import BboxRegression
 from road_sign_detection.data.dataset_loader import TT100KDataset
-=======
-import albumentations as A
-from project_name.models.localization_base_model import BboxRegression
-from project_name.data.dataset_loader import TT100KDataset
->>>>>>> 8d42fd60
 from torch.utils.data import random_split, DataLoader
 from torchvision import transforms
 from tqdm import tqdm
@@ -97,18 +91,10 @@
                       shuffle=False,
                       collate_fn=collate_fn)
 
-<<<<<<< HEAD
-# Training setup
+# Initialize training loop parameters
 epochs: int = 1
 lr: float = 0.001
 device: str = 'cuda' if torch.cuda.is_available() else 'cpu'
-=======
-# Initialize training loop parameters
-epochs = 20
-lr = 0.001
-
-# Set device (cuda or cpu) and initialize bbox regressor
->>>>>>> 8d42fd60
 print(f'Cuda (GPU support) available: {torch.cuda.is_available()}')
 
 model = BboxRegression().to(device)
@@ -127,15 +113,12 @@
         images_tensor = torch.stack(images).to(device)
         labels_tensor = torch.stack(labels).to(device)
 
-<<<<<<< HEAD
         optimizer.zero_grad()
-        outputs = model(images_tensor)
-        t_loss = loss_fn(outputs, labels_tensor)
-=======
+        outputs = model(images)
+
         print(f"Output: {outputs[0].detach().cpu().numpy()}")
         print(f"Label : {labels[0].detach().cpu().numpy()}")
         t_loss = loss_fn(outputs, labels)
->>>>>>> 8d42fd60
         t_loss.backward()
         running_tloss += t_loss.item()
         optimizer.step()
@@ -145,7 +128,6 @@
             running_tloss = 0.0
 
     # Validation loop
-<<<<<<< HEAD
     model.eval()
     val_loss: float = 0.0
     with torch.no_grad():
@@ -160,32 +142,12 @@
 
     print(f'Validation Loss: {val_loss / len(v_loader):.4f}')
 
-# Save trained model
 torch.save(model.state_dict(), model_path)
 print(f'Saved model to: {model_path}')
-=======
-    # model.eval()
-    # val_loss = 0.0
-    # with torch.no_grad():
-    #     for images, targets in tqdm(v_loader):
-    #         images = [img for img in images]
-    #         labels = [t['boxes'] for t in targets]
-    #         images = torch.stack(images).to(device)
-    #         labels = torch.stack(labels).to(device)
-    #         outputs = model(images)
-    #         val_loss = loss_fn(outputs, labels)
-    #         running_tloss += val_loss.item()
-
-    # print(f'Validation Loss: {val_loss / len(v_loader):.4f}')
-
-# torch.save(model.state_dict(), model_path)
-# print(f'Saved model to: {model_path}')
-
-# model = BboxRegression()
-# model = model.to(device)
-# m_state_dict = torch.load(model_path, weights_only=True)
-# model.load_state_dict(m_state_dict)
->>>>>>> 8d42fd60
+model = BboxRegression()
+model = model.to(device)
+m_state_dict = torch.load(model_path, weights_only=True)
+model.load_state_dict(m_state_dict)
 
 # Inference on a single sample
 model.eval()
